import logging
import pytest
import uuid
import pickle

from labrea.computation import CallbackEffect
from labrea.dataset import Dataset, dataset, abstractdataset
from labrea.exceptions import EvaluationError
from labrea.logging import LogRequest
from labrea.option import Option
from labrea.pipeline import Pipeline
import labrea.runtime


def test_dataset():
    @dataset
    def add(a: int = Option('A'), b: int = Option('B')) -> int:
        return a + b

    assert add.evaluate({'A': 1, 'B': 2}) == 3
    add.validate({'A': 1, 'B': 2})
    assert add.keys({'A': 1, 'B': 2}) == {'A', 'B'}
    assert add.explain() == {'A', 'B'}


def test_dataset_non_decorator() -> None:
    a = dataset(Option('A'))
    assert isinstance(a, Dataset)
    assert a.evaluate({'A': 1}) == 1


def test_overloads():
    @dataset(dispatch='X')
    def combine(a: int = Option('A'), b: int = Option('B')) -> int:
        return a + b

    @combine.overload(alias='Y')
    def multiply(a: int = Option('C'), b: int = Option('D')) -> int:
        return a * b

    assert combine.evaluate({'A': 1, 'B': 2}) == 3
    combine.validate({'A': 1, 'B': 2})
    assert combine.keys({'A': 1, 'B': 2}) == {'A', 'B'}
    assert combine.explain() == {'A', 'B'}

    assert multiply.evaluate({'C': 1, 'D': 2}) == 2
    multiply.validate({'C': 1, 'D': 2})
    assert multiply.keys({'C': 1, 'D': 2}) == {'C', 'D'}
    assert multiply.explain() == {'C', 'D'}

    assert combine.evaluate({'X': 'Y', 'C': 1, 'D': 2}) == 2
    combine.validate({'X': 'Y', 'C': 1, 'D': 2})
    assert combine.keys({'X': 'Y', 'C': 1, 'D': 2}) == {'X', 'C', 'D'}
    assert combine.explain({'X': 'Y'}) == {'X', 'C', 'D'}

    assert combine.evaluate({'X': 'Z', 'A': 1, 'B': 2}) == 3
    combine.validate({'X': 'Z', 'A': 1, 'B': 2})
    assert combine.keys({'X': 'Z', 'A': 1, 'B': 2}) == {'X', 'A', 'B'}
    assert combine.explain({'X': 'Z'}) == {'X', 'A', 'B'}


def test_overload_no_dispatch():
    @dataset
    def x():
        pass

    with pytest.raises(ValueError):
        @x.overload('A')
        def y():
            pass


def test_overload_stacked():
    @dataset(dispatch='X')
    def x():
        pass

    @x.overload('Y')
    @dataset(dispatch='Y')
    def y():
        pass

    @y.overload('Z')
    def z():
        return "foo"

    assert x.evaluate({'X': 'Y', 'Y': 'Z'}) == "foo"


def test_abstract():

    @abstractdataset(dispatch='A')
    def x() -> int:
        pass

    @x.overload('B')
    def y() -> int:
        return 1

    with pytest.raises(EvaluationError):
        x()

    assert x.evaluate({'A': 'B'}) == 1


def test_repr():
    def add(a: int = Option('A'), b: int = Option('B')) -> int:
        return a + b

    assert repr(dataset(add)) == f"<Dataset {add.__qualname__}>"


def test_cache():
    @dataset
    def uuid4() -> uuid.UUID:
        return uuid.uuid4()

    assert uuid4() == uuid4()


def test_nocache():
    @dataset.nocache
    def uuid4() -> uuid.UUID:
        return uuid.uuid4()

    assert uuid4() != uuid4()


def test_effect():
    store = None

    def set_store(value):
        nonlocal store
        store = value
        return value

    @dataset.nocache(effects=[CallbackEffect(set_store)])
    def uuid4() -> uuid.UUID:
        return uuid.uuid4()

    result = uuid4()
    assert store == result

    @dataset.nocache(effects=[set_store])
    def uuid4() -> uuid.UUID:
        return uuid.uuid4()

    result = uuid4()
    assert store == result

    @dataset.nocache
    def uuid4() -> uuid.UUID:
        return uuid.uuid4()

    uuid4.add_effect(CallbackEffect(set_store))
    result = uuid4()
    assert store == result

    result = uuid4()
    assert store == result

    @dataset.nocache(effects=[set_store])
    def uuid4() -> uuid.UUID:
        return uuid.uuid4()

    result1 = uuid4()
    assert store == result1

    uuid4.disable_effects()
    result2 = uuid4()
    assert store != result2

    uuid4.enable_effects()
    result3 = uuid4()
    assert store == result3

    result4 = uuid4({'LABREA': {'EFFECTS': {'DISABLED': True}}})
    assert store != result4


def test_set_dispatch():
    @dataset
    def x() -> int:
        return 1

    x.set_dispatch(Option('A'))

    @x.overload('A')
    def y() -> int:
        return 2

    assert x() == 1
    assert x.evaluate({'A': 'A'}) == 2


def test_where():
    def add(x: int, y: int) -> int:
        return x + y

    add = dataset.where(x=Option('X'), y=Option('Y')).wrap(add)

    assert add.evaluate({'X': 1, 'Y': 2}) == 3
    add.validate({'X': 1, 'Y': 2})
    assert add.keys({'X': 1, 'Y': 2}) == {'X', 'Y'}
    assert add.explain() == {'X', 'Y'}


def test_force_options():
    @dataset(options={'A': 1})
    def x(a: int = Option('A'), b: int = Option('B')) -> int:
        return a + b

    assert x({'B': 2}) == x({'A': 2, 'B': 2}) == 3
    x.validate({'B': 2})
    assert x.keys({'B': 2}) == {'B'}
    assert x.explain() == {'B'}

    with pytest.raises(EvaluationError):
        x()
    with pytest.raises(EvaluationError):
        x.validate({})
    with pytest.raises(EvaluationError):
        x.keys({})


def test_default_options():
    @dataset(default_options={'A': 1})
    def x(a: int = Option('A'), b: int = Option('B')) -> int:
        return a + b

    assert x({'B': 2}) == 3
    x.validate({'B': 2})
    assert x.keys({'B': 2}) == {'B'}
    assert x.explain() == {'B'}

    assert x({'A': 2, 'B': 2}) == 4
    x.validate({'A': 2, 'B': 2})
    assert x.keys({'A': 2, 'B': 2}) == {'A', 'B'}
    assert x.explain({'A': 2}) == {'A', 'B'}

    with pytest.raises(EvaluationError):
        x()
    with pytest.raises(EvaluationError):
        x.validate({})
    with pytest.raises(EvaluationError):
        x.keys({})


def test_default():
    @dataset(dispatch='X')
    def x() -> str:
        return 'x'

    @x.overload('Y')
    def y() -> str:
        return 'y'

    assert x.default({'X': 'Y'}) == 'x'


def test_with_options():
    @dataset
    def x(a: int = Option('A'), b: int = Option('B')) -> int:
        return a + b

    x1 = x.with_options({'A': 1})
    x2 = x.with_options({'A': 2})

    assert isinstance(x1, type(x))

    assert x1({'B': 2}) == 3
    assert x2({'B': 2}) == 4


def test_with_default_options():
    @dataset
    def x(a: int = Option('A'), b: int = Option('B')) -> int:
        return a + b

    x1 = x.with_default_options({'A': 1})

    assert isinstance(x1, type(x))

    assert x1({'B': 2}) == 3
    assert x1({'A': 2, 'B': 2}) == 4


def test_logging():
    @dataset
    def x() -> int:
        return 1

    handler_run = False

    def test_logging_handler(request: LogRequest) -> None:
        nonlocal handler_run
        handler_run = True
        assert request.level == logging.INFO
        assert request.name == x.__module__
        assert request.msg == f'Labrea: Evaluating {x!r}'

    with labrea.runtime.handle(LogRequest, test_logging_handler):
        x()

    assert handler_run


def test_pickle():
    x = dataset(Option('X'))

    assert isinstance(pickle.loads(pickle.dumps(x)), Dataset)


<<<<<<< HEAD
def test_callback():
    @dataset(callback=lambda x: x + 1)
    def x() -> int:
        return 1

    assert x() == 2


    @dataset(callback=Pipeline() + (lambda x: x + 10) + (lambda x: x / 2))
    def y() -> float:
        return 1

    assert y() == 5.5
=======
def test_dataset_kwargs():
    @dataset.where(x=Option('X'))
    def y(**kwargs) -> dict:
        return kwargs


    assert y({'X': 1, 'Z': 2}) == {'x': 1}
>>>>>>> 8345fbe0
<|MERGE_RESOLUTION|>--- conflicted
+++ resolved
@@ -311,7 +311,6 @@
     assert isinstance(pickle.loads(pickle.dumps(x)), Dataset)
 
 
-<<<<<<< HEAD
 def test_callback():
     @dataset(callback=lambda x: x + 1)
     def x() -> int:
@@ -325,12 +324,12 @@
         return 1
 
     assert y() == 5.5
-=======
+
+
 def test_dataset_kwargs():
     @dataset.where(x=Option('X'))
     def y(**kwargs) -> dict:
         return kwargs
 
 
-    assert y({'X': 1, 'Z': 2}) == {'x': 1}
->>>>>>> 8345fbe0
+    assert y({'X': 1, 'Z': 2}) == {'x': 1}